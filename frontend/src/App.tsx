import React, { useState, useEffect, useRef, useCallback } from 'react';
import { Send, Bot, User, TrendingUp, TrendingDown, DollarSign, Users, Package, ShoppingBag, UserPlus, ChevronDown, Loader } from 'lucide-react';
import { ChartView } from './components/ChartView';
<<<<<<< HEAD
import { DetailModal } from './components/DetailModal';
=======
import { ForecastChart } from './components/ForecastChart';
>>>>>>> d6c6b426

// Types
interface Message {
  id: string;
  type: 'user' | 'bot';
  content: string;
  timestamp: string;
  data?: any;
}

interface Metrics {
  total_revenue: number;
  total_orders: number;
  unique_customers: number;
  item_count: number;
  new_users: number;
  avg_order_value: number;
  changes?: {
    total_revenue?: number;
    order_count?: number;
    unique_customers?: number;
  };
}

interface DailyReport {
  date: string;
  highlights: string[];
  trends: Record<string, number>;
  insights: string[];
}

// WebSocket connection
let ws: WebSocket | null = null;

// Components
const MetricCard: React.FC<{
  title: string;
  value: string | number;
  change?: number;
  icon: React.ReactNode;
}> = ({ title, value, change, icon }) => {
  const isPositive = change && change > 0;

  return (
    <div className="bg-gray-50 rounded-lg p-4">
      <div className="flex items-center justify-between mb-2">
        <span className="text-sm text-gray-600">{title}</span>
        {icon}
      </div>
      <div className="text-2xl font-semibold mb-1">{value}</div>
      {change !== undefined && (
        <div className={`flex items-center text-sm ${isPositive ? 'text-green-600' : 'text-red-600'}`}>
          {isPositive ? <TrendingUp className="w-4 h-4 mr-1" /> : <TrendingDown className="w-4 h-4 mr-1" />}
          {Math.abs(change).toFixed(1)}%
        </div>
      )}
    </div>
  );
};

const MessageBubble: React.FC<{ message: Message; onChartPointClick?: (params: any) => void }> = ({ message, onChartPointClick }) => {
  const isUser = message.type === 'user';
  const [showDetails, setShowDetails] = useState(false);

  const renderData = () => {
    if (!message.data) return null;

    const { type, content, display_type } = message.data;
    const displayType = display_type || type;

    if (displayType === 'daily_report') {
      const report = content as DailyReport;
      return (
        <div className="mt-4 space-y-4">
          <div className="bg-white border rounded-lg p-4">
            <h4 className="font-semibold mb-3">📊 今日数据概览</h4>
            <div className="space-y-2">
              {report.highlights.map((highlight, idx) => (
                <div key={idx} className="text-sm">{highlight}</div>
              ))}
            </div>
          </div>

          {report.insights && report.insights.length > 0 && (
            <div className="bg-blue-50 border border-blue-200 rounded-lg p-4">
              <h4 className="font-semibold text-blue-900 mb-2">💡 关键洞察</h4>
              <ul className="space-y-1">
                {report.insights.map((insight, idx) => (
                  <li key={idx} className="text-sm text-blue-800">{insight}</li>
                ))}
              </ul>
            </div>
          )}

          <button
            onClick={() => setShowDetails(!showDetails)}
            className="text-blue-600 text-sm hover:text-blue-700 flex items-center"
          >
            查看详细数据 <ChevronDown className={`w-4 h-4 ml-1 transform ${showDetails ? 'rotate-180' : ''}`} />
          </button>
        </div>
      );
    }

    if (displayType === 'metrics_cards') {
      const metrics = content.metrics as Metrics;
      return (
        <div className="mt-4 grid grid-cols-3 gap-4">
          <MetricCard
            title="总营收"
            value={`$${metrics.total_revenue.toLocaleString()}`}
            change={metrics.changes?.total_revenue}
            icon={<DollarSign className="w-4 h-4 text-gray-400" />}
          />
          <MetricCard
            title="订单数"
            value={metrics.total_orders.toLocaleString()}
            change={metrics.changes?.order_count}
            icon={<Package className="w-4 h-4 text-gray-400" />}
          />
          <MetricCard
            title="客户数"
            value={metrics.unique_customers.toLocaleString()}
            change={metrics.changes?.unique_customers}
            icon={<Users className="w-4 h-4 text-gray-400" />}
          />
          <MetricCard
            title="商品数"
            value={metrics.item_count.toLocaleString()}
            change={0}
            icon={<ShoppingBag className="w-4 h-4 text-gray-400" />}
          />
          <MetricCard
            title="新用户"
            value={metrics.new_users.toLocaleString()}
            change={0}
            icon={<UserPlus className="w-4 h-4 text-gray-400" />}
          />
          <MetricCard
            title="客单价"
            value={`$${metrics.avg_order_value.toFixed(2)}`}
            change={0}
            icon={<DollarSign className="w-4 h-4 text-gray-400" />}
          />
        </div>
      );
    }

    if (displayType === 'causal_analysis') {
      return (
        <div className="mt-4 bg-white border rounded-lg p-4">
          <h4 className="font-semibold mb-3">🎯 因果分析结果</h4>
          <div className="space-y-2 text-sm">
            <p>分析已完成，点击查看详细报告</p>
          </div>
          <button
            onClick={() => setShowDetails(true)}
            className="mt-3 text-blue-600 text-sm hover:text-blue-700"
          >
            查看完整分析 →
          </button>
        </div>
      );
    }

    if (displayType === 'chart') {
      const chart = content.chart;
      if (Array.isArray(chart)) {
        return (
          <div className="mt-4">
            <ForecastChart data={chart} />
          </div>
        );
      }
      return (
        <div className="mt-4">
          <ChartView data={chart} />
        </div>
      );
    }

    if (displayType === 'forecast') {
      const chart = content.chart || content;
      return (
        <div className="mt-4">
<<<<<<< HEAD
          <ChartView data={content.chart} onPointClick={onChartPointClick} />
=======
          <ForecastChart data={chart} />
>>>>>>> d6c6b426
        </div>
      );
    }

    return null;
  };

  return (
    <div className={`message-container flex ${isUser ? 'justify-end' : 'justify-start'} mb-6`}>
      <div className={`flex items-start max-w-[70%] ${isUser ? 'flex-row-reverse' : 'flex-row'}`}>
        <div className={`flex-shrink-0 w-10 h-10 rounded flex items-center justify-center ${
          isUser ? 'bg-blue-100 ml-3' : 'bg-gray-100 mr-3'
        }`}>
          {isUser ? <User className="w-5 h-5 text-blue-600" /> : <Bot className="w-5 h-5 text-gray-600" />}
        </div>

        <div>
          <div className={`rounded-lg px-4 py-3 ${
            isUser 
              ? 'bg-blue-50 text-blue-900 rounded-tr-none' 
              : 'bg-white border border-gray-200 rounded-tl-none'
          }`}>
            <p className="whitespace-pre-wrap">{message.content}</p>
            {renderData()}
          </div>
          <div className={`text-xs text-gray-500 mt-1 ${isUser ? 'text-right' : 'text-left'}`}>
            {new Date(message.timestamp).toLocaleTimeString('zh-CN', {
              hour: '2-digit',
              minute: '2-digit'
            })}
          </div>
        </div>
      </div>
    </div>
  );
};

// Main App Component
export default function App() {
  const [messages, setMessages] = useState<Message[]>([]);
  const [inputValue, setInputValue] = useState('');
  const [isConnected, setIsConnected] = useState(false);
  const [isLoading, setIsLoading] = useState(false);
  const [sessionId] = useState(() => `session_${Date.now()}_${Math.random().toString(36).substr(2, 9)}`);
  const [detailModal, setDetailModal] = useState<{ title: string; data: any; type: 'table' | 'chart' | 'analysis' } | null>(null);
  const messagesEndRef = useRef<HTMLDivElement>(null);
  const inputRef = useRef<HTMLInputElement>(null);

  const scrollToBottom = () => {
    messagesEndRef.current?.scrollIntoView({ behavior: 'smooth' });
  };

  useEffect(() => {
    scrollToBottom();
  }, [messages]);

  // WebSocket connection
  useEffect(() => {
    const connectWebSocket = () => {
      ws = new WebSocket(`ws://localhost:8000/ws/chat/${sessionId}`);

      ws.onopen = () => {
        console.log('WebSocket connected');
        setIsConnected(true);
      };

      ws.onmessage = (event) => {
        const data = JSON.parse(event.data);

        if (data.type === 'bot_message') {
          const newMessage: Message = {
            id: `msg_${Date.now()}`,
            type: 'bot',
            content: data.message,
            timestamp: data.timestamp,
            data: data.data
          };
          setMessages(prev => [...prev, newMessage]);
          setIsLoading(false);
        }
      };

      ws.onerror = (error) => {
        console.error('WebSocket error:', error);
        setIsConnected(false);
      };

      ws.onclose = () => {
        console.log('WebSocket disconnected');
        setIsConnected(false);
        // Reconnect after 3 seconds
        setTimeout(connectWebSocket, 3000);
      };
    };

    connectWebSocket();

    return () => {
      if (ws) {
        ws.close();
      }
    };
  }, [sessionId]);

  const sendMessage = useCallback(() => {
    if (!inputValue.trim() || !ws || ws.readyState !== WebSocket.OPEN) return;

    const userMessage: Message = {
      id: `msg_${Date.now()}`,
      type: 'user',
      content: inputValue,
      timestamp: new Date().toISOString()
    };

    setMessages(prev => [...prev, userMessage]);
    setIsLoading(true);

    ws.send(JSON.stringify({
      type: 'chat',
      message: inputValue
    }));

    setInputValue('');
    inputRef.current?.focus();
  }, [inputValue]);

  const handleKeyPress = (e: React.KeyboardEvent) => {
    if (e.key === 'Enter' && !e.shiftKey) {
      e.preventDefault();
      sendMessage();
    }
  };

  const handleChartPointClick = (params: any) => {
    setDetailModal({
      title: `${params.seriesName ?? ''}${params.name ? ' - ' + params.name : ''}`,
      data: {
        columns: [
          { key: 'series', title: 'Series' },
          { key: 'category', title: 'Category' },
          { key: 'value', title: 'Value', type: 'number' }
        ],
        rows: [
          {
            series: params.seriesName,
            category: params.name,
            value: Array.isArray(params.value) ? params.value[1] ?? params.value[0] : params.value
          }
        ]
      },
      type: 'table'
    });
  };

  // Quick actions
  const quickActions = [
    { label: '📊 查看日报', query: '我想看看今天的数据分析报告' },
    { label: '📈 销售预测', query: '预测未来7天的销售趋势' },
    { label: '🎯 因果分析', query: '分析最近促销活动的效果' },
    { label: '💡 业务建议', query: '基于数据给我一些业务建议' }
  ];

  const handleQuickAction = (query: string) => {
    setInputValue(query);
    setTimeout(() => {
      sendMessage();
    }, 100);
  };

  return (
    <div className="flex flex-col h-screen bg-gray-50">
      {/* Header */}
      <header className="bg-gradient-to-r from-blue-600 to-blue-700 text-white px-6 py-4 shadow-lg">
        <div className="flex items-center justify-between max-w-6xl mx-auto">
          <div className="flex items-center space-x-3">
            <Bot className="w-8 h-8" />
            <div>
              <h1 className="text-xl font-semibold">UMe Bot</h1>
              <p className="text-sm text-blue-100">智能数据助手</p>
            </div>
          </div>
          <div className="flex items-center space-x-4">
            <div className={`flex items-center space-x-2 px-3 py-1 rounded-full ${
              isConnected ? 'bg-green-500' : 'bg-red-500'
            } bg-opacity-20`}>
              <div className={`w-2 h-2 rounded-full ${
                isConnected ? 'bg-green-400' : 'bg-red-400'
              }`} />
              <span className="text-sm">{isConnected ? '已连接' : '连接中...'}</span>
            </div>
            <span className="text-sm">
              {new Date().toLocaleTimeString('zh-CN', { hour: '2-digit', minute: '2-digit' })}
            </span>
          </div>
        </div>
      </header>

      {/* Quick Actions */}
      {messages.length === 0 && (
        <div className="bg-white border-b px-6 py-4">
          <div className="max-w-4xl mx-auto">
            <p className="text-sm text-gray-600 mb-3">快速开始：</p>
            <div className="flex flex-wrap gap-2">
              {quickActions.map((action, idx) => (
                <button
                  key={idx}
                  onClick={() => handleQuickAction(action.query)}
                  className="px-4 py-2 bg-gray-100 hover:bg-gray-200 rounded-lg text-sm transition-colors"
                >
                  {action.label}
                </button>
              ))}
            </div>
          </div>
        </div>
      )}

      {/* Messages */}
      <div className="flex-1 overflow-y-auto px-6 py-6">
        <div className="max-w-4xl mx-auto">
          {messages.map(message => (
            <MessageBubble key={message.id} message={message} onChartPointClick={handleChartPointClick} />
          ))}

          {isLoading && (
            <div className="flex items-center space-x-2 text-gray-500 mb-4">
              <Loader className="w-4 h-4 animate-spin" />
              <span className="text-sm">正在分析...</span>
            </div>
          )}

          <div ref={messagesEndRef} />
        </div>
      </div>

      {/* Input */}
      <div className="bg-white border-t px-6 py-4">
        <div className="max-w-4xl mx-auto">
          <div className="flex items-center space-x-4">
            <input
              ref={inputRef}
              type="text"
              value={inputValue}
              onChange={(e) => setInputValue(e.target.value)}
              onKeyPress={handleKeyPress}
              placeholder="请输入您的问题..."
              className="flex-1 px-4 py-3 bg-gray-50 rounded-lg border border-gray-200 focus:outline-none focus:ring-2 focus:ring-blue-500"
              disabled={!isConnected}
            />
            <button
              onClick={sendMessage}
              disabled={!isConnected || !inputValue.trim()}
              className="px-6 py-3 bg-blue-600 text-white rounded-lg hover:bg-blue-700 disabled:opacity-50 disabled:cursor-not-allowed flex items-center space-x-2 transition-colors"
            >
              <span>发送</span>
              <Send className="w-4 h-4" />
            </button>
          </div>
        </div>
      </div>
      {detailModal && (
        <DetailModal
          isOpen={true}
          onClose={() => setDetailModal(null)}
          title={detailModal.title}
          data={detailModal.data}
          type={detailModal.type}
        />
      )}
    </div>
  );
}<|MERGE_RESOLUTION|>--- conflicted
+++ resolved
@@ -1,11 +1,8 @@
 import React, { useState, useEffect, useRef, useCallback } from 'react';
 import { Send, Bot, User, TrendingUp, TrendingDown, DollarSign, Users, Package, ShoppingBag, UserPlus, ChevronDown, Loader } from 'lucide-react';
 import { ChartView } from './components/ChartView';
-<<<<<<< HEAD
 import { DetailModal } from './components/DetailModal';
-=======
-import { ForecastChart } from './components/ForecastChart';
->>>>>>> d6c6b426
+
 
 // Types
 interface Message {
@@ -191,11 +188,9 @@
       const chart = content.chart || content;
       return (
         <div className="mt-4">
-<<<<<<< HEAD
+
           <ChartView data={content.chart} onPointClick={onChartPointClick} />
-=======
-          <ForecastChart data={chart} />
->>>>>>> d6c6b426
+
         </div>
       );
     }
