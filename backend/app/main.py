# backend/app/main.py
"""
UMe Bot 后端主应用 - 修复WebSocket连接问题
"""
<<<<<<< HEAD
import logging
from fastapi import FastAPI, WebSocket, WebSocketDisconnect, HTTPException
=======

from fastapi import FastAPI, WebSocket, WebSocketDisconnect, HTTPException, Query
>>>>>>> 34ad0086
from fastapi.middleware.cors import CORSMiddleware
from fastapi.responses import JSONResponse
from pydantic import BaseModel
from typing import Dict, List, Any, Optional
from datetime import datetime, timedelta
import json
import asyncio
import uuid
from contextlib import asynccontextmanager
import logging

from app.config import settings
from app.chat_manager import ChatManager
from app.llm_service import LLMService
from app.analysis_service import AnalysisService
from app.models import ChatMessage, AnalysisRequest, DataQuery

<<<<<<< HEAD
from backend.app.sql_generator import SQLGeneratorService
=======
# 配置日志
logging.basicConfig(level=logging.INFO)
logger = logging.getLogger(__name__)
>>>>>>> 34ad0086

# 全局管理器
chat_manager = ChatManager()
llm_service = LLMService()
analysis_service = AnalysisService()
<<<<<<< HEAD
sql_generator = SQLGeneratorService(llm_service)
logging.basicConfig(
    level=logging.INFO,  # 日志级别：DEBUG < INFO < WARNING < ERROR < CRITICAL
    format="%(asctime)s - %(levelname)s - %(message)s",  # 日志格式
    datefmt="%Y-%m-%d %H:%M:%S"  # 时间格式
)
=======

# WebSocket连接管理器
class ConnectionManager:
    def __init__(self):
        self.active_connections: Dict[str, WebSocket] = {}

    async def connect(self, websocket: WebSocket, session_id: str):
        await websocket.accept()
        self.active_connections[session_id] = websocket
        logger.info(f"WebSocket connected: {session_id}")

    def disconnect(self, session_id: str):
        if session_id in self.active_connections:
            del self.active_connections[session_id]
            logger.info(f"WebSocket disconnected: {session_id}")

    async def send_personal_message(self, message: str, session_id: str):
        if session_id in self.active_connections:
            websocket = self.active_connections[session_id]
            await websocket.send_text(message)

    async def broadcast(self, message: str):
        for connection in self.active_connections.values():
            await connection.send_text(message)

manager = ConnectionManager()


>>>>>>> 34ad0086
@asynccontextmanager
async def lifespan(app: FastAPI):
    """应用生命周期管理"""
    logger.info("🚀 Starting UMe Bot Backend...")
    await analysis_service.initialize()
    yield
    logger.info("👋 Shutting down UMe Bot Backend...")
    await analysis_service.cleanup()


app = FastAPI(
    title="UMe Bot API",
    version="1.0.0",
    lifespan=lifespan
)

# CORS配置 - 更宽松的配置以支持WebSocket
app.add_middleware(
    CORSMiddleware,
    allow_origins=["*"],  # 允许所有源，生产环境应该指定具体域名
    allow_credentials=True,
    allow_methods=["*"],
    allow_headers=["*"],
    expose_headers=["*"]
)


# API路由
@app.get("/")
async def root():
    """健康检查"""
    return {
        "status": "running",
        "service": "UMe Bot API",
        "timestamp": datetime.now().isoformat(),
        "websocket_endpoint": "/ws/{session_id}"
    }


@app.get("/api/health")
async def health_check():
    """健康检查接口"""
    return {
        "status": "healthy",
        "timestamp": datetime.now().isoformat()
    }


@app.get("/api/daily-report")
async def get_daily_report():
    """获取日报数据"""
    try:
        today = datetime.now().strftime('%Y-%m-%d')
        yesterday = (datetime.now() - timedelta(days=1)).strftime('%Y-%m-%d')

        report = await analysis_service.get_daily_report(yesterday, today)

        return JSONResponse(content=report)
    except Exception as e:
        logger.error(f"Error getting daily report: {e}")
        raise HTTPException(status_code=500, detail=str(e))


@app.post("/api/analyze")
async def analyze(request: AnalysisRequest):
    """运行分析"""
    try:
        result = await analysis_service.run_analysis(
            request.start_date,
            request.end_date,
            request.analysis_type
        )
        return JSONResponse(content=result)
    except Exception as e:
        logger.error(f"Error running analysis: {e}")
        raise HTTPException(status_code=500, detail=str(e))


@app.post("/api/query")
async def query_data(query: DataQuery):
    """查询数据"""
    try:
        intent = await llm_service.parse_query_intent(query.question)

        data = await analysis_service.get_data_by_intent(intent)

        response = await llm_service.generate_response(
            query.question,
            data,
            query.context or []
        )

        return JSONResponse(content=response)
    except Exception as e:
        logger.error(f"Error processing query: {e}")
        raise HTTPException(status_code=500, detail=str(e))


@app.get("/api/forecast/{days}")
async def get_forecast(days: int = 7):
    """获取销售预测"""
    try:
        forecast = await analysis_service.get_forecast(days)
        return JSONResponse(content=forecast)
    except Exception as e:
        logger.error(f"Error getting forecast: {e}")
        raise HTTPException(status_code=500, detail=str(e))


@app.post("/api/details")
async def get_details(request: Dict[str, Any]):
    """获取详细数据"""
    try:
        detail_type = request.get("detail_type")
        params = request.get("params", {})

        details = await analysis_service.get_detail_data(detail_type, params)

        return JSONResponse(content=details)
    except Exception as e:
        logger.error(f"Error getting details: {e}")
        raise HTTPException(status_code=500, detail=str(e))


# WebSocket路由 - 修复版本
@app.websocket("/ws/{session_id}")
async def websocket_endpoint(
    websocket: WebSocket,
    session_id: str
):
    """WebSocket连接处理"""
    try:
        # 接受连接
        await manager.connect(websocket, session_id)

        # 创建或获取会话
        session = await chat_manager.create_or_get_session(session_id)

        # 发送欢迎消息
        welcome_message = {
            "type": "bot_message",
            "message": "你好！我是 UMe 数据助手。我可以帮你分析销售数据、查看因果关系、预测未来趋势。请问有什么可以帮助你的？",
            "timestamp": datetime.now().isoformat(),
            "data": None
        }
        await websocket.send_json(welcome_message)

        # 延迟后发送日报
        await asyncio.sleep(1)

        try:
            daily_report = await analysis_service.get_daily_report_summary()
            if daily_report:
                report_message = {
                    "type": "bot_message",
                    "message": "这是今天的数据概览：",
                    "timestamp": datetime.now().isoformat(),
                    "data": {
                        "type": "daily_report",
                        "content": daily_report
                    }
                }
                await websocket.send_json(report_message)
        except Exception as e:
            logger.warning(f"Could not send daily report: {e}")

        # 消息处理循环
        while True:
<<<<<<< HEAD
            # 接收消息
            data = await websocket.receive_text()
            message_data = json.loads(data)

            # 保存用户消息到历史
            await chat_manager.add_message(
                session_id,
                "user",
                message_data.get("message", "")
            )

            # 处理消息
            if message_data.get("type") == "chat":
                user_message = message_data.get("message", "")

                # 获取对话历史
                history = await chat_manager.get_history(session_id)

                # 解析意图
                intent = await llm_service.parse_query_intent(user_message)

                # 根据意图获取数据
                analysis_data = None
                if intent.get("needs_data"):
                    analysis_data = await analysis_service.get_data_by_intent(intent)
                    exData = await sql_generator.process_question(intent.get("query"))
                    if exData.get("success"):
                        analysis_data["exData"] = exData.get("data")
                        logging.info(exData["sql"])

                # 生成回复
                bot_response = await llm_service.generate_response(
                    user_message,
                    analysis_data,
                    history
                )
=======
            try:
                # 接收消息
                data = await websocket.receive_text()
                message_data = json.loads(data)
>>>>>>> 34ad0086

                logger.info(f"Received message from {session_id}: {message_data.get('type', 'unknown')}")

                # 保存用户消息
                await chat_manager.add_message(
                    session_id,
                    "user",
                    message_data.get("message", "")
                )

                # 处理消息
                if message_data.get("type") == "chat":
                    user_message = message_data.get("message", "")

                    # 获取对话历史
                    history = await chat_manager.get_history(session_id)

                    # 解析意图
                    intent = await llm_service.parse_query_intent(user_message)

                    # 根据意图获取数据
                    analysis_data = None
                    if intent.get("needs_data"):
                        analysis_data = await analysis_service.get_data_by_intent(intent)

                    # 生成回复
                    bot_response = await llm_service.generate_response(
                        user_message,
                        analysis_data,
                        history
                    )

                    # 保存机器人回复
                    await chat_manager.add_message(
                        session_id,
                        "bot",
                        bot_response["message"]
                    )

                    # 发送回复
                    response_message = {
                        "type": "bot_message",
                        "message": bot_response["message"],
                        "timestamp": datetime.now().isoformat(),
                        "data": bot_response.get("data")
                    }
                    await websocket.send_json(response_message)

                elif message_data.get("type") == "get_details":
                    # 获取详细数据
                    detail_type = message_data.get("detail_type")
                    detail_params = message_data.get("params", {})

                    details = await analysis_service.get_detail_data(
                        detail_type,
                        detail_params
                    )

                    detail_message = {
                        "type": "data_details",
                        "data": details,
                        "timestamp": datetime.now().isoformat()
                    }
                    await websocket.send_json(detail_message)

                elif message_data.get("type") == "ping":
                    # 处理心跳包
                    pong_message = {
                        "type": "pong",
                        "timestamp": datetime.now().isoformat()
                    }
                    await websocket.send_json(pong_message)

            except json.JSONDecodeError as e:
                logger.error(f"Invalid JSON from {session_id}: {e}")
                error_message = {
                    "type": "error",
                    "message": "消息格式错误",
                    "timestamp": datetime.now().isoformat()
                }
                await websocket.send_json(error_message)
            except Exception as e:
                logger.error(f"Error processing message from {session_id}: {e}")
                error_message = {
                    "type": "error",
                    "message": f"处理消息时出错：{str(e)}",
                    "timestamp": datetime.now().isoformat()
                }
                await websocket.send_json(error_message)

    except WebSocketDisconnect:
        logger.info(f"WebSocket disconnected: {session_id}")
        manager.disconnect(session_id)
        await chat_manager.cleanup_session(session_id)
    except Exception as e:
        logger.error(f"WebSocket error for {session_id}: {e}")
        manager.disconnect(session_id)
        await chat_manager.cleanup_session(session_id)
        # 不要重新抛出异常，让连接正常关闭


# 添加一个测试WebSocket的简单端点
@app.get("/test-ws")
async def test_websocket():
    """测试WebSocket连接的HTML页面"""
    html = """
    <!DOCTYPE html>
    <html>
    <head>
        <title>WebSocket Test</title>
    </head>
    <body>
        <h1>WebSocket Test</h1>
        <div id="messages"></div>
        <input type="text" id="messageText" autocomplete="off"/>
        <button onclick="sendMessage()">Send</button>
        <script>
            const sessionId = 'test_' + Date.now();
            const ws = new WebSocket(`ws://localhost:8000/ws/${sessionId}`);
            
            ws.onopen = function(event) {
                console.log('WebSocket Connected');
                document.getElementById('messages').innerHTML += '<p>Connected!</p>';
            };
            
            ws.onmessage = function(event) {
                console.log('Message received:', event.data);
                document.getElementById('messages').innerHTML += '<p>Received: ' + event.data + '</p>';
            };
            
            ws.onerror = function(error) {
                console.error('WebSocket Error:', error);
                document.getElementById('messages').innerHTML += '<p>Error: ' + error + '</p>';
            };
            
            ws.onclose = function(event) {
                console.log('WebSocket Closed');
                document.getElementById('messages').innerHTML += '<p>Connection closed</p>';
            };
            
            function sendMessage() {
                const input = document.getElementById('messageText');
                const message = {
                    type: 'chat',
                    message: input.value
                };
                ws.send(JSON.stringify(message));
                input.value = '';
            }
        </script>
    </body>
    </html>
    """
    from fastapi.responses import HTMLResponse
    return HTMLResponse(content=html)


if __name__ == "__main__":
    import uvicorn

    # 使用更详细的日志配置
    uvicorn.run(
        "app.main:app",
        host="0.0.0.0",
        port=8000,
        reload=True,
        log_level="info",
        access_log=True
    )<|MERGE_RESOLUTION|>--- conflicted
+++ resolved
@@ -2,13 +2,8 @@
 """
 UMe Bot 后端主应用 - 修复WebSocket连接问题
 """
-<<<<<<< HEAD
-import logging
 from fastapi import FastAPI, WebSocket, WebSocketDisconnect, HTTPException
-=======
-
 from fastapi import FastAPI, WebSocket, WebSocketDisconnect, HTTPException, Query
->>>>>>> 34ad0086
 from fastapi.middleware.cors import CORSMiddleware
 from fastapi.responses import JSONResponse
 from pydantic import BaseModel
@@ -26,26 +21,17 @@
 from app.analysis_service import AnalysisService
 from app.models import ChatMessage, AnalysisRequest, DataQuery
 
-<<<<<<< HEAD
 from backend.app.sql_generator import SQLGeneratorService
-=======
+
 # 配置日志
 logging.basicConfig(level=logging.INFO)
 logger = logging.getLogger(__name__)
->>>>>>> 34ad0086
 
 # 全局管理器
 chat_manager = ChatManager()
 llm_service = LLMService()
 analysis_service = AnalysisService()
-<<<<<<< HEAD
 sql_generator = SQLGeneratorService(llm_service)
-logging.basicConfig(
-    level=logging.INFO,  # 日志级别：DEBUG < INFO < WARNING < ERROR < CRITICAL
-    format="%(asctime)s - %(levelname)s - %(message)s",  # 日志格式
-    datefmt="%Y-%m-%d %H:%M:%S"  # 时间格式
-)
-=======
 
 # WebSocket连接管理器
 class ConnectionManager:
@@ -74,7 +60,6 @@
 manager = ConnectionManager()
 
 
->>>>>>> 34ad0086
 @asynccontextmanager
 async def lifespan(app: FastAPI):
     """应用生命周期管理"""
@@ -213,6 +198,7 @@
         # 创建或获取会话
         session = await chat_manager.create_or_get_session(session_id)
 
+    try:
         # 发送欢迎消息
         welcome_message = {
             "type": "bot_message",
@@ -243,49 +229,10 @@
 
         # 消息处理循环
         while True:
-<<<<<<< HEAD
-            # 接收消息
-            data = await websocket.receive_text()
-            message_data = json.loads(data)
-
-            # 保存用户消息到历史
-            await chat_manager.add_message(
-                session_id,
-                "user",
-                message_data.get("message", "")
-            )
-
-            # 处理消息
-            if message_data.get("type") == "chat":
-                user_message = message_data.get("message", "")
-
-                # 获取对话历史
-                history = await chat_manager.get_history(session_id)
-
-                # 解析意图
-                intent = await llm_service.parse_query_intent(user_message)
-
-                # 根据意图获取数据
-                analysis_data = None
-                if intent.get("needs_data"):
-                    analysis_data = await analysis_service.get_data_by_intent(intent)
-                    exData = await sql_generator.process_question(intent.get("query"))
-                    if exData.get("success"):
-                        analysis_data["exData"] = exData.get("data")
-                        logging.info(exData["sql"])
-
-                # 生成回复
-                bot_response = await llm_service.generate_response(
-                    user_message,
-                    analysis_data,
-                    history
-                )
-=======
             try:
                 # 接收消息
                 data = await websocket.receive_text()
                 message_data = json.loads(data)
->>>>>>> 34ad0086
 
                 logger.info(f"Received message from {session_id}: {message_data.get('type', 'unknown')}")
 
@@ -310,6 +257,10 @@
                     analysis_data = None
                     if intent.get("needs_data"):
                         analysis_data = await analysis_service.get_data_by_intent(intent)
+                        exData = await sql_generator.process_question(intent.get("query"))
+                        if exData.get("success"):
+                            analysis_data["exData"] = exData.get("data")
+                            logging.info(exData["sql"])
 
                     # 生成回复
                     bot_response = await llm_service.generate_response(
